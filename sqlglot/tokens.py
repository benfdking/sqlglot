from enum import auto

from sqlglot.helper import AutoName, list_get
from sqlglot.trie import in_trie, new_trie


class TokenType(AutoName):
    L_PAREN = auto()
    R_PAREN = auto()
    L_BRACKET = auto()
    R_BRACKET = auto()
    L_BRACE = auto()
    R_BRACE = auto()
    COMMA = auto()
    DOT = auto()
    DASH = auto()
    PLUS = auto()
    COLON = auto()
    DCOLON = auto()
    SEMICOLON = auto()
    STAR = auto()
    SLASH = auto()
    LT = auto()
    LTE = auto()
    GT = auto()
    GTE = auto()
    NOT = auto()
    EQ = auto()
    NEQ = auto()
    AND = auto()
    OR = auto()
    AMP = auto()
    DPIPE = auto()
    PIPE = auto()
    CARET = auto()
    TILDA = auto()
    LSHIFT = auto()
    RSHIFT = auto()
    LAMBDA = auto()

    SPACE = auto()
    BREAK = auto()

    STRING = auto()
    NUMBER = auto()
    IDENTIFIER = auto()
    COLUMN = auto()
    COLUMN_DEF = auto()
    SCHEMA = auto()
    TABLE = auto()
    VAR = auto()

    # types
    BOOLEAN = auto()
    TINYINT = auto()
    SMALLINT = auto()
    INT = auto()
    BIGINT = auto()
    FLOAT = auto()
    DOUBLE = auto()
    DECIMAL = auto()
    CHAR = auto()
    VARCHAR = auto()
    TEXT = auto()
    BINARY = auto()
    JSON = auto()
    TIMESTAMP = auto()
    TIMESTAMPTZ = auto()
    DATE = auto()

    # keywords
    ADD_FILE = auto()
    ALIAS = auto()
    ALL = auto()
    ARRAY = auto()
    ASC = auto()
    AUTO_INCREMENT = auto()
    BETWEEN = auto()
    BUCKET = auto()
    BY = auto()
    CACHE = auto()
    CASE = auto()
    CAST = auto()
    CHARACTER_SET = auto()
    COUNT = auto()
    COLLATE = auto()
    COMMENT = auto()
    COMMENT_END = auto()
    COMMENT_START = auto()
    CREATE = auto()
    CROSS = auto()
    CURRENT_ROW = auto()
    DIV = auto()
    DEFAULT = auto()
    DESC = auto()
    DISTINCT = auto()
    DROP = auto()
    ELSE = auto()
    END = auto()
    ENGINE = auto()
    EXISTS = auto()
    EXTRACT = auto()
    FOLLOWING = auto()
    FORMAT = auto()
    FULL = auto()
    FROM = auto()
    GROUP = auto()
    HAVING = auto()
    HINT = auto()
    IF = auto()
    IN = auto()
    INNER = auto()
    INSERT = auto()
    INTERVAL = auto()
    INTO = auto()
    IS = auto()
    JOIN = auto()
    LATERAL = auto()
    LAZY = auto()
    LEFT = auto()
    LIKE = auto()
    LIMIT = auto()
    MAP = auto()
    MOD = auto()
    NULL = auto()
    ON = auto()
    OPTIONS = auto()
    ORDER = auto()
    ORDERED = auto()
    ORDINALITY = auto()
    OUTER = auto()
    OUT_OF = auto()
    OVER = auto()
    OVERWRITE = auto()
    PARTITION = auto()
    PERCENT = auto()
    PRECEDING = auto()
    PRIMARY_KEY = auto()
    RANGE = auto()
    RECURSIVE = auto()
    REPLACE = auto()
    RIGHT = auto()
    RLIKE = auto()
    ROWS = auto()
    SCHEMA_COMMENT = auto()
    SELECT = auto()
    SET = auto()
    STORED = auto()
    TABLE_SAMPLE = auto()
    TEMPORARY = auto()
    TIME = auto()
    THEN = auto()
    UNBOUNDED = auto()
    UNION = auto()
    UNNEST = auto()
    UPDATE = auto()
    VALUES = auto()
    VIEW = auto()
    WHEN = auto()
    WHERE = auto()
    WITH = auto()
    WITHOUT = auto()
    ZONE = auto()


class Token:
    @classmethod
    def number(cls, number):
        return cls(TokenType.NUMBER, str(number))

    @classmethod
    def string(cls, string):
        return cls(TokenType.STRING, string)

    @classmethod
    def identifier(cls, identifier):
        return cls(TokenType.IDENTIFIER, identifier)

    @classmethod
    def var(cls, var):
        return cls(TokenType.VAR, var)

    def __init__(self, token_type, text, line=1, col=1):
        self.token_type = token_type
        self.text = text
        self.line = line
        self.col = max(col - len(text), 1)

    def __repr__(self):
        attributes = ", ".join(f"{k}: {v}" for k, v in self.__dict__.items())
        return f"<Token {attributes}>"


class Tokenizer:
    SINGLE_TOKENS = {
        "(": TokenType.L_PAREN,
        ")": TokenType.R_PAREN,
        "[": TokenType.L_BRACKET,
        "]": TokenType.R_BRACKET,
        "{": TokenType.L_BRACE,
        "}": TokenType.R_BRACE,
        "&": TokenType.AMP,
        "^": TokenType.CARET,
        ":": TokenType.COLON,
        ",": TokenType.COMMA,
        ".": TokenType.DOT,
        "-": TokenType.DASH,
        "=": TokenType.EQ,
        ">": TokenType.GT,
        "<": TokenType.LT,
        "%": TokenType.MOD,
        "!": TokenType.NOT,
        "|": TokenType.PIPE,
        "+": TokenType.PLUS,
        ";": TokenType.SEMICOLON,
        "/": TokenType.SLASH,
        "*": TokenType.STAR,
        "~": TokenType.TILDA,
    }

    KEYWORDS = {
        "/*+": TokenType.HINT,
        "--": TokenType.COMMENT,
        "/*": TokenType.COMMENT_START,
        "*/": TokenType.COMMENT_END,
        "==": TokenType.EQ,
        "::": TokenType.DCOLON,
        "||": TokenType.DPIPE,
        ">=": TokenType.GTE,
        "<=": TokenType.LTE,
        "<>": TokenType.NEQ,
        "!=": TokenType.NEQ,
        "<<": TokenType.LSHIFT,
        ">>": TokenType.RSHIFT,
<<<<<<< HEAD
        "->": TokenType.LAMBDA,
=======
        "ADD ARCHIVE": TokenType.ADD_FILE,
        "ADD ARCHIVES": TokenType.ADD_FILE,
        "ADD FILE": TokenType.ADD_FILE,
        "ADD FILES": TokenType.ADD_FILE,
        "ADD JAR": TokenType.ADD_FILE,
        "ADD JARS": TokenType.ADD_FILE,
>>>>>>> 85f876dc
        "ALL": TokenType.ALL,
        "AND": TokenType.AND,
        "ASC": TokenType.ASC,
        "AS": TokenType.ALIAS,
        "AUTO_INCREMENT": TokenType.AUTO_INCREMENT,
        "BETWEEN": TokenType.BETWEEN,
        "BUCKET": TokenType.BUCKET,
        "BY": TokenType.BY,
        "CACHE": TokenType.CACHE,
        "CASE": TokenType.CASE,
        "CAST": TokenType.CAST,
        "CHARACTER SET": TokenType.CHARACTER_SET,
        "COLLATE": TokenType.COLLATE,
        "COMMENT": TokenType.SCHEMA_COMMENT,
        "COUNT": TokenType.COUNT,
        "CREATE": TokenType.CREATE,
        "CROSS": TokenType.CROSS,
        "CURRENT ROW": TokenType.CURRENT_ROW,
        "DIV": TokenType.DIV,
        "DEFAULT": TokenType.DEFAULT,
        "DESC": TokenType.DESC,
        "DISTINCT": TokenType.DISTINCT,
        "DROP": TokenType.DROP,
        "ELSE": TokenType.ELSE,
        "END": TokenType.END,
        "ENGINE": TokenType.ENGINE,
        "EXISTS": TokenType.EXISTS,
        "EXTRACT": TokenType.EXTRACT,
        "FORMAT": TokenType.FORMAT,
        "FULL": TokenType.FULL,
        "FOLLOWING": TokenType.FOLLOWING,
        "FROM": TokenType.FROM,
        "GROUP BY": TokenType.GROUP,
        "HAVING": TokenType.HAVING,
        "IF": TokenType.IF,
        "IN": TokenType.IN,
        "INNER": TokenType.INNER,
        "INSERT": TokenType.INSERT,
        "INTERVAL": TokenType.INTERVAL,
        "INTO": TokenType.INTO,
        "IS": TokenType.IS,
        "JOIN": TokenType.JOIN,
        "LATERAL": TokenType.LATERAL,
        "LAZY": TokenType.LAZY,
        "LEFT": TokenType.LEFT,
        "LIKE": TokenType.LIKE,
        "LIMIT": TokenType.LIMIT,
        "NOT": TokenType.NOT,
        "NULL": TokenType.NULL,
        "ON": TokenType.ON,
        "OPTIONS": TokenType.OPTIONS,
        "OR": TokenType.OR,
        "ORDER BY": TokenType.ORDER,
        "ORDINALITY": TokenType.ORDINALITY,
        "OUTER": TokenType.OUTER,
        "OUT OF": TokenType.OUT_OF,
        "OVER": TokenType.OVER,
        "OVERWRITE": TokenType.OVERWRITE,
        "PARTITION BY": TokenType.PARTITION,
        "PERCENT": TokenType.PERCENT,
        "PRECEDING": TokenType.PRECEDING,
        "PRIMARY KEY": TokenType.PRIMARY_KEY,
        "RANGE": TokenType.RANGE,
        "RECURSIVE": TokenType.RECURSIVE,
        "REGEXP": TokenType.RLIKE,
        "REPLACE": TokenType.REPLACE,
        "RIGHT": TokenType.RIGHT,
        "RLIKE": TokenType.RLIKE,
        "ROWS": TokenType.ROWS,
        "SELECT": TokenType.SELECT,
        "SET": TokenType.SET,
        "STORED": TokenType.STORED,
        "TABLE": TokenType.TABLE,
        "TABLESAMPLE": TokenType.TABLE_SAMPLE,
        "TEMPORARY": TokenType.TEMPORARY,
        "THEN": TokenType.THEN,
        "TIME": TokenType.TIME,
        "UNBOUNDED": TokenType.UNBOUNDED,
        "UNION": TokenType.UNION,
        "UNNEST": TokenType.UNNEST,
        "UPDATE": TokenType.UPDATE,
        "VALUES": TokenType.VALUES,
        "VIEW": TokenType.VIEW,
        "WHEN": TokenType.WHEN,
        "WHERE": TokenType.WHERE,
        "WITH": TokenType.WITH,
        "WITHOUT": TokenType.WITHOUT,
        "ZONE": TokenType.ZONE,
        "ARRAY": TokenType.ARRAY,
        "BOOL": TokenType.BOOLEAN,
        "BOOLEAN": TokenType.BOOLEAN,
        "BYTE": TokenType.TINYINT,
        "TINYINT": TokenType.TINYINT,
        "SHORT": TokenType.SMALLINT,
        "SMALLINT": TokenType.SMALLINT,
        "INT2": TokenType.SMALLINT,
        "INTEGER": TokenType.INT,
        "INT": TokenType.INT,
        "INT4": TokenType.INT,
        "LONG": TokenType.BIGINT,
        "BIGINT": TokenType.BIGINT,
        "INT8": TokenType.BIGINT,
        "DECIMAL": TokenType.DECIMAL,
        "MAP": TokenType.MAP,
        "NUMERIC": TokenType.DECIMAL,
        "FIXED": TokenType.DECIMAL,
        "REAL": TokenType.FLOAT,
        "FLOAT": TokenType.FLOAT,
        "FLOAT4": TokenType.FLOAT,
        "FLOAT8": TokenType.DOUBLE,
        "DOUBLE": TokenType.DOUBLE,
        "JSON": TokenType.JSON,
        "CHAR": TokenType.CHAR,
        "VARCHAR": TokenType.VARCHAR,
        "STRING": TokenType.TEXT,
        "TEXT": TokenType.TEXT,
        "BINARY": TokenType.BINARY,
        "TIMESTAMP": TokenType.TIMESTAMP,
        "TIMESTAMPTZ": TokenType.TIMESTAMPTZ,
        "DATE": TokenType.DATE,
    }

    WHITE_SPACE = {
        " ": TokenType.SPACE,
        "\t": TokenType.SPACE,
        "\n": TokenType.BREAK,
        "\r": TokenType.BREAK,
        "\rn": TokenType.BREAK,
    }

    COMMANDS = {
        TokenType.SET,
        TokenType.ADD_FILE,
    }

    ESCAPE_CODE = "__sqlglot_escape__"

    def __init__(self, **opts):
        self.quotes = set(opts.get("quotes") or "'")
        self.identifier = opts.get("identifier") or '"'
        self.escape = opts.get("escape") or "'"
        self.single_tokens = {**self.SINGLE_TOKENS, **opts.get("single_tokens", {})}
        self.keywords = {**self.KEYWORDS, **opts.get("keywords", {})}
        self.white_space = {**self.WHITE_SPACE, **opts.get("white_space", {})}
        self.commands = {*self.COMMANDS, *opts.get("commands", [])}
        self.reset()

    def reset(self):
        self.code = ""
        self.size = 0
        self.tokens = []
        self._start = 0
        self._current = 0
        self._line = 1
        self._col = 1

        self._char = None
        self._end = None
        self._peek = None
        self.__text = None

    def tokenize(self, code):  # pylint: disable=too-many-branches
        self.reset()
        self.code = code
        self.size = len(code)

        ambiguous_trie = new_trie(
            *{
                key
                for key in self.keywords
                if self.keywords[key]
                not in (TokenType.COMMENT, TokenType.COMMENT_START)
                and (" " in key or any(single in key for single in self.single_tokens))
            }
        )

        comments = []
        comment_start = None
        comment_end = None

        for key, token in self.keywords.items():
            if token == TokenType.COMMENT:
                comments.append(key)
            elif token == TokenType.COMMENT_START:
                comment_start = key
            elif token == TokenType.COMMENT_END:
                comment_end = key

        while not self._end:
            self._start = self._current
            self._advance()

            if not self._char:
                break
            if self._scan_ambiguous(ambiguous_trie):
                pass
            elif self._scan_comments(comments, comment_start, comment_end):
                pass
            elif self._char in self.single_tokens:
                self._add(self.single_tokens[self._char])
            elif self._char in self.WHITE_SPACE:
                white_space = self.WHITE_SPACE[self._char]
                if white_space == TokenType.BREAK:
                    self._col = 1
                    self._line += 1
            elif self._char.isdigit():
                self._scan_number()
            elif self._char in self.quotes:
                self._scan_string()
            elif self._char == self.identifier:
                self._scan_identifier()
            else:
                self._scan_var()

        return self.tokens

    def _chars(self, size):
        start = self._current - 1
        end = start + size
        if end <= self.size:
            return self.code[start:end].upper()
        return ""

    def _advance(self, i=1):
        self._col += i
        self._current += i
        self._char = list_get(self.code, self._current - 1)
        self._peek = list_get(self.code, self._current) or ""
        self._end = self._current >= self.size
        self.__text = None

    @property
    def _text(self):
        if self.__text is None:
            self.__text = self.code[self._start : self._current]
        return self.__text

    def _add(self, token_type, text=None):
        text = self._text if text is None else text
        self.tokens.append(Token(token_type, text, self._line, self._col))

        if token_type in self.commands and (
            len(self.tokens) == 1 or self.tokens[-2].token_type == TokenType.SEMICOLON
        ):
            self._start = self._current
            while not self._end and self._peek != ";":
                self._advance()
            if self._start < self._current:
                self._add(TokenType.STRING)

    def _scan_ambiguous(self, ambiguous_trie):
        size = 1
        word = None
        chars = self._chars(size)

        while chars:
            result = in_trie(ambiguous_trie, chars)

            if result == 0:
                break
            if result == 2:
                word = chars
            size += 1
            chars = self._chars(size)

        if word:
            self._advance(len(word) - 1)
            self._add(self.keywords[word])
            return True
        return False

    def _scan_comments(self, comments, comment_start, comment_end):
        for comment in comments:
            if self._chars(len(comment)) == comment:
                while (
                    not self._end
                    and self.WHITE_SPACE.get(self._char) != TokenType.BREAK
                ):
                    self._advance()
                return True

        if self._chars(len(comment_start)) == comment_start:
            comment_end_size = len(comment_end)
            while not self._end and self._chars(comment_end_size) != comment_end:
                self._advance()
            self._advance(comment_end_size - 1)
            return True
        return False

    def _scan_number(self):
        decimal = False
        scientific = 0

        while True:
            if self._peek.isdigit():
                self._advance()
            elif self._peek == "." and not decimal:
                decimal = True
                self._advance()
            elif self._peek.upper() == "E" and not scientific:
                scientific += 1
                self._advance()
            elif self._peek == "-" and scientific == 1:
                scientific += 1
                self._advance()
            else:
                return self._add(TokenType.NUMBER)

    def _scan_string(self):
        text = []
        quote = self._char
        others = self.quotes.difference(quote)

        while True:
            if self._end:
                raise RuntimeError(f"Missing {quote} from {self._line}:{self._start}")
            text.append(self._char)
            self._advance()

            if self._char == self.escape and self._peek == quote:
                text.append(self.ESCAPE_CODE)
                self._advance()
            elif self._char in others:
                text.append(self.ESCAPE_CODE)
            elif self._char == quote:
                break

        text.append(self._char)
        self._add(TokenType.STRING, "".join(text[1:-1]))

    def _scan_identifier(self):
        while self._peek != self.identifier:
            if self._end:
                raise RuntimeError(
                    f"Missing {self.identifier} from {self._line}:{self._start}"
                )
            self._advance()
        self._advance()
        self._add(TokenType.IDENTIFIER, self._text[1:-1])

    def _scan_var(self):
        while True:
            char = self._peek.strip()
            if char and char not in self.single_tokens:
                self._advance()
            else:
                break
        self._add(self.keywords.get(self._text.upper(), TokenType.VAR))<|MERGE_RESOLUTION|>--- conflicted
+++ resolved
@@ -232,16 +232,13 @@
         "!=": TokenType.NEQ,
         "<<": TokenType.LSHIFT,
         ">>": TokenType.RSHIFT,
-<<<<<<< HEAD
         "->": TokenType.LAMBDA,
-=======
         "ADD ARCHIVE": TokenType.ADD_FILE,
         "ADD ARCHIVES": TokenType.ADD_FILE,
         "ADD FILE": TokenType.ADD_FILE,
         "ADD FILES": TokenType.ADD_FILE,
         "ADD JAR": TokenType.ADD_FILE,
         "ADD JARS": TokenType.ADD_FILE,
->>>>>>> 85f876dc
         "ALL": TokenType.ALL,
         "AND": TokenType.AND,
         "ASC": TokenType.ASC,
